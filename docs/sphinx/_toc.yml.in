# Anywhere {branch} is used, the branch name will be substituted.
# These comments will also be removed.
defaults:
  numbered: False
  maxdepth: 7
root: index
subtrees:
- entries:
  - file: what-is-hipsparselt.md
    title: What is hipSPARSELt?
  - file: tutorials/quick-start/linux.md
    title: Quick-start

  - file: about/linux-support.md
    title: Compatibility & support

  - file: tutorials/index.md
    title: Tutorials
    subtrees:
    - entries:
      - file: tutorials/install/linux.md
        title: Installing and building hipSPARSELt for Linux

  - file: how-to/index.md
    title: How-to
    subtrees:
    - entries:
      - file: how-to/benchmarks.md
        title: Running benchmarks
      - file: how-to/unit-tests.md
        title: Running unit tests

  - file: reference/index.md
    title: Reference
    subtrees:
    - entries:
      - file: reference/supported-functions.md
        title: Supported functions

  - file: conceptual/index.md
    title: Conceptual
    subtrees:
    - entries:
      - file: conceptual/interface-examples.md
        title: Interface examples

<<<<<<< HEAD
  - file: .doxygen/docBin/html/index
=======
  - file: doxygen/html/index
>>>>>>> b8990907
    title: API reference<|MERGE_RESOLUTION|>--- conflicted
+++ resolved
@@ -36,17 +36,14 @@
     - entries:
       - file: reference/supported-functions.md
         title: Supported functions
+      - file: reference/interface-examples.md
+        title: Interface examples
+      - file: reference/api-index.md
+        title: API reference
 
   - file: conceptual/index.md
     title: Conceptual
     subtrees:
     - entries:
-      - file: conceptual/interface-examples.md
-        title: Interface examples
-
-<<<<<<< HEAD
-  - file: .doxygen/docBin/html/index
-=======
-  - file: doxygen/html/index
->>>>>>> b8990907
-    title: API reference+      - file: conceptual/api-about.md
+        title: API information